--- conflicted
+++ resolved
@@ -311,11 +311,7 @@
 				}
 				// send data to Stomp endpoint
 				if Config.EndpointProducer != "" {
-<<<<<<< HEAD
-					err := stompMgr.Send(data, stomp.SendOpt.Header("appversion", "fwjrAMQ"))
-=======
 					err := stompMgr.Send(data, stomp.SendOpt.Header("appversion", "rucio"))
->>>>>>> a97aee67
 					//totaltrace++
 					if err != nil {
 						dids = append(dids, fmt.Sprintf("%v", trc.DID))
